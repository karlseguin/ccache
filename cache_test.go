package ccache

import (
	"sort"
	"strconv"
	"sync/atomic"
	"testing"
	"time"

	"github.com/karlseguin/ccache/v3/assert"
)

func Test_CacheDeletesAValue(t *testing.T) {
	cache := New(Configure[string]())
	defer cache.Stop()
	assert.Equal(t, cache.ItemCount(), 0)

	cache.Set("spice", "flow", time.Minute)
	cache.Set("worm", "sand", time.Minute)
	assert.Equal(t, cache.ItemCount(), 2)

	cache.Delete("spice")
	assert.Equal(t, cache.Get("spice"), nil)
	assert.Equal(t, cache.Get("worm").Value(), "sand")
	assert.Equal(t, cache.ItemCount(), 1)
}

func Test_CacheDeletesAPrefix(t *testing.T) {
	cache := New(Configure[string]())
	defer cache.Stop()
	assert.Equal(t, cache.ItemCount(), 0)

	cache.Set("aaa", "1", time.Minute)
	cache.Set("aab", "2", time.Minute)
	cache.Set("aac", "3", time.Minute)
	cache.Set("ac", "4", time.Minute)
	cache.Set("z5", "7", time.Minute)
	assert.Equal(t, cache.ItemCount(), 5)

	assert.Equal(t, cache.DeletePrefix("9a"), 0)
	assert.Equal(t, cache.ItemCount(), 5)

	assert.Equal(t, cache.DeletePrefix("aa"), 3)
	assert.Equal(t, cache.Get("aaa"), nil)
	assert.Equal(t, cache.Get("aab"), nil)
	assert.Equal(t, cache.Get("aac"), nil)
	assert.Equal(t, cache.Get("ac").Value(), "4")
	assert.Equal(t, cache.Get("z5").Value(), "7")
	assert.Equal(t, cache.ItemCount(), 2)
}

func Test_CacheDeletesAFunc(t *testing.T) {
	cache := New(Configure[int]())
	defer cache.Stop()
	assert.Equal(t, cache.ItemCount(), 0)

	cache.Set("a", 1, time.Minute)
	cache.Set("b", 2, time.Minute)
	cache.Set("c", 3, time.Minute)
	cache.Set("d", 4, time.Minute)
	cache.Set("e", 5, time.Minute)
	cache.Set("f", 6, time.Minute)
	assert.Equal(t, cache.ItemCount(), 6)

	assert.Equal(t, cache.DeleteFunc(func(key string, item *Item[int]) bool {
		return false
	}), 0)
	assert.Equal(t, cache.ItemCount(), 6)

	assert.Equal(t, cache.DeleteFunc(func(key string, item *Item[int]) bool {
		return item.Value() < 4
	}), 3)
	assert.Equal(t, cache.ItemCount(), 3)

	assert.Equal(t, cache.DeleteFunc(func(key string, item *Item[int]) bool {
		return key == "d"
	}), 1)
	assert.Equal(t, cache.ItemCount(), 2)

}

func Test_CacheOnDeleteCallbackCalled(t *testing.T) {
	onDeleteFnCalled := int32(0)
	onDeleteFn := func(item *Item[string]) {
		if item.key == "spice" {
			atomic.AddInt32(&onDeleteFnCalled, 1)
		}
	}

	cache := New(Configure[string]().OnDelete(onDeleteFn))
	cache.Set("spice", "flow", time.Minute)
	cache.Set("worm", "sand", time.Minute)

	cache.SyncUpdates() // wait for worker to pick up preceding updates

	cache.Delete("spice")
	cache.SyncUpdates()

	assert.Equal(t, cache.Get("spice"), nil)
	assert.Equal(t, cache.Get("worm").Value(), "sand")
	assert.Equal(t, atomic.LoadInt32(&onDeleteFnCalled), 1)
}

func Test_CacheFetchesExpiredItems(t *testing.T) {
	cache := New(Configure[string]())
	fn := func() (string, error) { return "moo-moo", nil }

	cache.Set("beef", "moo", time.Second*-1)
	assert.Equal(t, cache.Get("beef").Value(), "moo")

	out, _ := cache.Fetch("beef", time.Second, fn)
	assert.Equal(t, out.Value(), "moo-moo")
}

func Test_CacheGCsTheOldestItems(t *testing.T) {
	cache := New(Configure[int]().ItemsToPrune(10))
	for i := 0; i < 500; i++ {
		cache.Set(strconv.Itoa(i), i, time.Minute)
	}
	cache.SyncUpdates()
	cache.GC()
	assert.Equal(t, cache.Get("9"), nil)
	assert.Equal(t, cache.Get("10").Value(), 10)
	assert.Equal(t, cache.ItemCount(), 490)
}

func Test_CachePromotedItemsDontGetPruned(t *testing.T) {
	cache := New(Configure[int]().ItemsToPrune(10).GetsPerPromote(1))
	for i := 0; i < 500; i++ {
		cache.Set(strconv.Itoa(i), i, time.Minute)
	}
	cache.SyncUpdates()
	cache.Get("9")
	cache.SyncUpdates()
	cache.GC()
	assert.Equal(t, cache.Get("9").Value(), 9)
	assert.Equal(t, cache.Get("10"), nil)
	assert.Equal(t, cache.Get("11").Value(), 11)
}

<<<<<<< HEAD
func Test_CacheTrackerDoesNotCleanupHeldInstance(t *testing.T) {
	cache := New(Configure[int]().ItemsToPrune(11).Track())
=======
func (_ CacheTests) GetWithoutPromoteDoesNotPromote() {
	cache := New(Configure().ItemsToPrune(10).GetsPerPromote(1))
	for i := 0; i < 500; i++ {
		cache.Set(strconv.Itoa(i), i, time.Minute)
	}
	cache.SyncUpdates()
	cache.GetWithoutPromote("9")
	cache.SyncUpdates()
	cache.GC()
	Expect(cache.Get("9")).To.Equal(nil)
	Expect(cache.Get("10").Value()).To.Equal(10)
	Expect(cache.Get("11").Value()).To.Equal(11)
}

func (_ CacheTests) TrackerDoesNotCleanupHeldInstance() {
	cache := New(Configure().ItemsToPrune(11).Track())
>>>>>>> 42f36769
	item0 := cache.TrackingSet("0", 0, time.Minute)
	for i := 1; i < 11; i++ {
		cache.Set(strconv.Itoa(i), i, time.Minute)
	}
	item1 := cache.TrackingGet("1")
	cache.SyncUpdates()
	cache.GC()
	assert.Equal(t, cache.Get("0").Value(), 0)
	assert.Equal(t, cache.Get("1").Value(), 1)
	item0.Release()
	item1.Release()
	cache.GC()
	assert.Equal(t, cache.Get("0"), nil)
	assert.Equal(t, cache.Get("1"), nil)
}

func Test_CacheRemovesOldestItemWhenFull(t *testing.T) {
	onDeleteFnCalled := false
	onDeleteFn := func(item *Item[int]) {
		if item.key == "0" {
			onDeleteFnCalled = true
		}
	}

	cache := New(Configure[int]().MaxSize(5).ItemsToPrune(1).OnDelete(onDeleteFn))
	for i := 0; i < 7; i++ {
		cache.Set(strconv.Itoa(i), i, time.Minute)
	}
	cache.SyncUpdates()
	assert.Equal(t, cache.Get("0"), nil)
	assert.Equal(t, cache.Get("1"), nil)
	assert.Equal(t, cache.Get("2").Value(), 2)
	assert.Equal(t, onDeleteFnCalled, true)
	assert.Equal(t, cache.ItemCount(), 5)
}

func Test_CacheRemovesOldestItemWhenFullBySizer(t *testing.T) {
	cache := New(Configure[*SizedItem]().MaxSize(9).ItemsToPrune(2))
	for i := 0; i < 7; i++ {
		cache.Set(strconv.Itoa(i), &SizedItem{i, 2}, time.Minute)
	}
	cache.SyncUpdates()
	assert.Equal(t, cache.Get("0"), nil)
	assert.Equal(t, cache.Get("1"), nil)
	assert.Equal(t, cache.Get("2"), nil)
	assert.Equal(t, cache.Get("3"), nil)
	assert.Equal(t, cache.Get("4").Value().id, 4)
	assert.Equal(t, cache.GetDropped(), 4)
	assert.Equal(t, cache.GetDropped(), 0)
}

func Test_CacheSetUpdatesSizeOnDelta(t *testing.T) {
	cache := New(Configure[*SizedItem]())
	cache.Set("a", &SizedItem{0, 2}, time.Minute)
	cache.Set("b", &SizedItem{0, 3}, time.Minute)
	cache.SyncUpdates()
	assert.Equal(t, cache.GetSize(), 5)
	cache.Set("b", &SizedItem{0, 3}, time.Minute)
	cache.SyncUpdates()
	assert.Equal(t, cache.GetSize(), 5)
	cache.Set("b", &SizedItem{0, 4}, time.Minute)
	cache.SyncUpdates()
	assert.Equal(t, cache.GetSize(), 6)
	cache.Set("b", &SizedItem{0, 2}, time.Minute)
	cache.SyncUpdates()
	assert.Equal(t, cache.GetSize(), 4)
	cache.Delete("b")
	cache.SyncUpdates()
	assert.Equal(t, cache.GetSize(), 2)
}

func Test_CacheReplaceDoesNotchangeSizeIfNotSet(t *testing.T) {
	cache := New(Configure[*SizedItem]())
	cache.Set("1", &SizedItem{1, 2}, time.Minute)
	cache.Set("2", &SizedItem{1, 2}, time.Minute)
	cache.Set("3", &SizedItem{1, 2}, time.Minute)
	cache.Replace("4", &SizedItem{1, 2})
	cache.SyncUpdates()
	assert.Equal(t, cache.GetSize(), 6)
}

func Test_CacheReplaceChangesSize(t *testing.T) {
	cache := New(Configure[*SizedItem]())
	cache.Set("1", &SizedItem{1, 2}, time.Minute)
	cache.Set("2", &SizedItem{1, 2}, time.Minute)

	cache.Replace("2", &SizedItem{1, 2})
	cache.SyncUpdates()
	assert.Equal(t, cache.GetSize(), 4)

	cache.Replace("2", &SizedItem{1, 1})
	cache.SyncUpdates()
	assert.Equal(t, cache.GetSize(), 3)

	cache.Replace("2", &SizedItem{1, 3})
	cache.SyncUpdates()
	assert.Equal(t, cache.GetSize(), 5)
}

func Test_CacheResizeOnTheFly(t *testing.T) {
	cache := New(Configure[int]().MaxSize(9).ItemsToPrune(1))
	for i := 0; i < 5; i++ {
		cache.Set(strconv.Itoa(i), i, time.Minute)
	}
	cache.SetMaxSize(3)
	cache.SyncUpdates()
	assert.Equal(t, cache.GetDropped(), 2)
	assert.Equal(t, cache.Get("0"), nil)
	assert.Equal(t, cache.Get("1"), nil)
	assert.Equal(t, cache.Get("2").Value(), 2)
	assert.Equal(t, cache.Get("3").Value(), 3)
	assert.Equal(t, cache.Get("4").Value(), 4)

	cache.Set("5", 5, time.Minute)
	cache.SyncUpdates()
	assert.Equal(t, cache.GetDropped(), 1)
	assert.Equal(t, cache.Get("2"), nil)
	assert.Equal(t, cache.Get("3").Value(), 3)
	assert.Equal(t, cache.Get("4").Value(), 4)
	assert.Equal(t, cache.Get("5").Value(), 5)

	cache.SetMaxSize(10)
	cache.Set("6", 6, time.Minute)
	cache.SyncUpdates()
	assert.Equal(t, cache.GetDropped(), 0)
	assert.Equal(t, cache.Get("3").Value(), 3)
	assert.Equal(t, cache.Get("4").Value(), 4)
	assert.Equal(t, cache.Get("5").Value(), 5)
	assert.Equal(t, cache.Get("6").Value(), 6)
}

func Test_CacheForEachFunc(t *testing.T) {
	cache := New(Configure[int]().MaxSize(3).ItemsToPrune(1))
	assert.List(t, forEachKeys[int](cache), []string{})

	cache.Set("1", 1, time.Minute)
	assert.List(t, forEachKeys(cache), []string{"1"})

	cache.Set("2", 2, time.Minute)
	cache.SyncUpdates()
	assert.List(t, forEachKeys(cache), []string{"1", "2"})

	cache.Set("3", 3, time.Minute)
	cache.SyncUpdates()
	assert.List(t, forEachKeys(cache), []string{"1", "2", "3"})

	cache.Set("4", 4, time.Minute)
	cache.SyncUpdates()
	assert.List(t, forEachKeys(cache), []string{"2", "3", "4"})

	cache.Set("stop", 5, time.Minute)
	cache.SyncUpdates()
	assert.DoesNotContain(t, forEachKeys(cache), "stop")

	cache.Set("6", 6, time.Minute)
	cache.SyncUpdates()
	assert.DoesNotContain(t, forEachKeys(cache), "stop")
}

type SizedItem struct {
	id int
	s  int64
}

func (s *SizedItem) Size() int64 {
	return s.s
}

func forEachKeys[T any](cache *Cache[T]) []string {
	keys := make([]string, 0, 10)
	cache.ForEachFunc(func(key string, i *Item[T]) bool {
		if key == "stop" {
			return false
		}
		keys = append(keys, key)
		return true
	})
	sort.Strings(keys)
	return keys
}<|MERGE_RESOLUTION|>--- conflicted
+++ resolved
@@ -138,27 +138,22 @@
 	assert.Equal(t, cache.Get("11").Value(), 11)
 }
 
-<<<<<<< HEAD
+func Test_GetWithoutPromoteDoesNotPromote(t *testing.T) {
+	cache := New(Configure[int]().ItemsToPrune(10).GetsPerPromote(1))
+	for i := 0; i < 500; i++ {
+		cache.Set(strconv.Itoa(i), i, time.Minute)
+	}
+	cache.SyncUpdates()
+	cache.GetWithoutPromote("9")
+	cache.SyncUpdates()
+	cache.GC()
+	assert.Equal(t, cache.Get("9"), nil)
+	assert.Equal(t, cache.Get("10").Value(), 10)
+	assert.Equal(t, cache.Get("11").Value(), 11)
+}
+
 func Test_CacheTrackerDoesNotCleanupHeldInstance(t *testing.T) {
 	cache := New(Configure[int]().ItemsToPrune(11).Track())
-=======
-func (_ CacheTests) GetWithoutPromoteDoesNotPromote() {
-	cache := New(Configure().ItemsToPrune(10).GetsPerPromote(1))
-	for i := 0; i < 500; i++ {
-		cache.Set(strconv.Itoa(i), i, time.Minute)
-	}
-	cache.SyncUpdates()
-	cache.GetWithoutPromote("9")
-	cache.SyncUpdates()
-	cache.GC()
-	Expect(cache.Get("9")).To.Equal(nil)
-	Expect(cache.Get("10").Value()).To.Equal(10)
-	Expect(cache.Get("11").Value()).To.Equal(11)
-}
-
-func (_ CacheTests) TrackerDoesNotCleanupHeldInstance() {
-	cache := New(Configure().ItemsToPrune(11).Track())
->>>>>>> 42f36769
 	item0 := cache.TrackingSet("0", 0, time.Minute)
 	for i := 1; i < 11; i++ {
 		cache.Set(strconv.Itoa(i), i, time.Minute)
